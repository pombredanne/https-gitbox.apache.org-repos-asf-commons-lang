--- conflicted
+++ resolved
@@ -17,12 +17,9 @@
 
 package org.apache.commons.lang3.time;
 
-<<<<<<< HEAD
+import java.util.Objects;
 import java.util.ArrayList;
 import java.util.List;
-=======
-import java.util.Objects;
->>>>>>> a606a032
 import java.util.concurrent.TimeUnit;
 
 import org.apache.commons.lang3.StringUtils;
@@ -237,11 +234,8 @@
      * </p>
      */
     public StopWatch() {
-<<<<<<< HEAD
-        super();
+        this(null);
         step(0);
-=======
-        this(null);
     }
 
     /**
@@ -283,7 +277,6 @@
      */
     public String getMessage() {
         return message;
->>>>>>> a606a032
     }
 
     /**
