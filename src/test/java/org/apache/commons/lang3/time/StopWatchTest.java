/*
 * Licensed to the Apache Software Foundation (ASF) under one or more
 * contributor license agreements.  See the NOTICE file distributed with
 * this work for additional information regarding copyright ownership.
 * The ASF licenses this file to You under the Apache License, Version 2.0
 * (the "License"); you may not use this file except in compliance with
 * the License.  You may obtain a copy of the License at
 *
 *      http://www.apache.org/licenses/LICENSE-2.0
 *
 * Unless required by applicable law or agreed to in writing, software
 * distributed under the License is distributed on an "AS IS" BASIS,
 * WITHOUT WARRANTIES OR CONDITIONS OF ANY KIND, either express or implied.
 * See the License for the specific language governing permissions and
 * limitations under the License.
 */
package org.apache.commons.lang3.time;

import static org.junit.jupiter.api.Assertions.assertEquals;
import static org.junit.jupiter.api.Assertions.assertNotEquals;
import static org.junit.jupiter.api.Assertions.assertFalse;
import static org.junit.jupiter.api.Assertions.assertNull;
import static org.junit.jupiter.api.Assertions.assertThrows;
import static org.junit.jupiter.api.Assertions.assertTrue;

import java.util.concurrent.TimeUnit;

import org.apache.commons.lang3.reflect.FieldUtils;
import org.junit.jupiter.api.Test;

/**
 * TestCase for StopWatch.
 */
public class StopWatchTest {

    private static final String MESSAGE = "Baking cookies";
    private static final int MIN_SLEEP_MILLISECONDS = 20;
    private static final String ZERO_HOURS_PREFIX = "00:";
    private static final String ZERO_TIME_ELAPSED = "00:00:00.000";

    /**
     * <p>
     * Creates a suspended StopWatch object which appears to have elapsed
     * for the requested amount of time in nanoseconds.
     * <p>
     * <p>
     * <pre>
     * // Create a mock StopWatch with a time of 2:59:01.999
     * final long nanos = TimeUnit.HOURS.toNanos(2)
     *         + TimeUnit.MINUTES.toNanos(59)
     *         + TimeUnit.SECONDS.toNanos(1)
     *         + TimeUnit.MILLISECONDS.toNanos(999);
     * final StopWatch watch = createMockStopWatch(nanos);
     * </pre>
     *
     * @param nanos Time in nanoseconds to have elapsed on the stop watch
     * @return StopWatch in a suspended state with the elapsed time
     */
    private StopWatch createMockStopWatch(final long nanos) {
        final StopWatch watch = StopWatch.createStarted();
        watch.suspend();
        try {
            final long currentNanos = System.nanoTime();
            FieldUtils.writeField(watch, "startTime", currentNanos - nanos, true);
            FieldUtils.writeField(watch, "stopTime", currentNanos, true);
        } catch (final IllegalAccessException e) {
            return null;
        }
        return watch;
    }

    // test bad states
    @Test
    public void testBadStates() {
        final StopWatch watch = new StopWatch();
        assertThrows(
                IllegalStateException.class,
                watch::stop,
                "Calling stop on an unstarted StopWatch should throw an exception. ");

        assertThrows(
                IllegalStateException.class,
                watch::suspend,
                "Calling suspend on an unstarted StopWatch should throw an exception. ");

        assertThrows(
                IllegalStateException.class,
                watch::split,
                "Calling split on a non-running StopWatch should throw an exception. ");

        assertThrows(
                IllegalStateException.class,
                watch::unsplit,
                "Calling unsplit on an unsplit StopWatch should throw an exception. ");

        assertThrows(
                IllegalStateException.class,
                watch::resume,
                "Calling resume on an unsuspended StopWatch should throw an exception. ");

        watch.start();

        assertThrows(
                IllegalStateException.class,
                watch::start,
                "Calling start on a started StopWatch should throw an exception. ");

        assertThrows(
                IllegalStateException.class,
                watch::unsplit,
                "Calling unsplit on an unsplit StopWatch should throw an exception. ");

        assertThrows(
                IllegalStateException.class,
                watch::getSplitTime,
                "Calling getSplitTime on an unsplit StopWatch should throw an exception. ");

        assertThrows(
                IllegalStateException.class,
                watch::resume,
                "Calling resume on an unsuspended StopWatch should throw an exception. ");

        watch.stop();

        assertThrows(
                IllegalStateException.class,
                watch::start,
                "Calling start on a stopped StopWatch should throw an exception as it needs to be reset. ");
    }

    @Test
    public void testBooleanStates() {
        final StopWatch watch = new StopWatch();
        assertFalse(watch.isStarted());
        assertFalse(watch.isSuspended());
        assertTrue(watch.isStopped());

        watch.start();
        assertTrue(watch.isStarted());
        assertFalse(watch.isSuspended());
        assertFalse(watch.isStopped());

        watch.suspend();
        assertTrue(watch.isStarted());
        assertTrue(watch.isSuspended());
        assertFalse(watch.isStopped());

        watch.stop();
        assertFalse(watch.isStarted());
        assertFalse(watch.isSuspended());
        assertTrue(watch.isStopped());
    }

    @Test
    public void testFormatSplitTime() throws InterruptedException {
        final StopWatch watch = StopWatch.createStarted();
        Thread.sleep(MIN_SLEEP_MILLISECONDS);
        watch.split();
        final String formatSplitTime = watch.formatSplitTime();
        assertNotEquals(ZERO_TIME_ELAPSED, formatSplitTime);
        assertTrue(formatSplitTime.startsWith(ZERO_HOURS_PREFIX));
    }

    @Test
    public void testFormatSplitTimeWithMessage() throws InterruptedException {
        final StopWatch watch = new StopWatch(MESSAGE);
        watch.start();
        Thread.sleep(MIN_SLEEP_MILLISECONDS);
        watch.split();
        final String formatSplitTime = watch.formatSplitTime();
        assertFalse(formatSplitTime.startsWith(MESSAGE), formatSplitTime);
        assertTrue(formatSplitTime.startsWith(ZERO_HOURS_PREFIX));
    }

    @Test
    public void testFormatTime() {
        final StopWatch watch = StopWatch.create();
        final String formatTime = watch.formatTime();
        assertEquals(ZERO_TIME_ELAPSED, formatTime);
        assertTrue(formatTime.startsWith(ZERO_HOURS_PREFIX));
    }

    @Test
    public void testFormatTimeWithMessage() {
        final StopWatch watch = new StopWatch(MESSAGE);
        final String formatTime = watch.formatTime();
        assertFalse(formatTime.startsWith(MESSAGE), formatTime);
    }

    @Test
    public void testGetStartTime() {
        final long beforeStopWatch = System.currentTimeMillis();
        final StopWatch watch = new StopWatch();
        assertThrows(
                IllegalStateException.class,
                watch::getStartTime,
                "Calling getStartTime on an unstarted StopWatch should throw an exception");
        watch.start();

        watch.getStartTime();
        assertTrue(watch.getStartTime() >= beforeStopWatch);

        watch.reset();
        assertThrows(
                IllegalStateException.class,
                watch::getStartTime,
                "Calling getStartTime on a reset, but unstarted StopWatch should throw an exception");
    }

    @Test
    public void testLang315() {
        final StopWatch watch = StopWatch.createStarted();
        try {
            Thread.sleep(200);
        } catch (final InterruptedException ex) {
            // ignore
        }
        watch.suspend();
        final long suspendTime = watch.getTime();
        try {
            Thread.sleep(200);
        } catch (final InterruptedException ex) {
            // ignore
        }
        watch.stop();
        final long totalTime = watch.getTime();
        assertEquals(suspendTime, totalTime);
    }

    @Test
    public void testMessage() {
        assertNull(StopWatch.create().getMessage());
        final StopWatch stopWatch = new StopWatch(MESSAGE);
        assertEquals(MESSAGE, stopWatch.getMessage());
        assertTrue(stopWatch.toString().startsWith(MESSAGE));
        stopWatch.start();
        stopWatch.split();
        assertTrue(stopWatch.toSplitString().startsWith(MESSAGE));
    }

    @Test
    public void testStopWatchGetWithTimeUnit() {
        // Create a mock StopWatch with a time of 2:59:01.999
        final StopWatch watch = createMockStopWatch(
                TimeUnit.HOURS.toNanos(2)
                        + TimeUnit.MINUTES.toNanos(59)
                        + TimeUnit.SECONDS.toNanos(1)
                        + TimeUnit.MILLISECONDS.toNanos(999));

        assertEquals(2L, watch.getTime(TimeUnit.HOURS));
        assertEquals(179L, watch.getTime(TimeUnit.MINUTES));
        assertEquals(10741L, watch.getTime(TimeUnit.SECONDS));
        assertEquals(10741999L, watch.getTime(TimeUnit.MILLISECONDS));
    }

    @Test
    public void testStopWatchSimple() {
        final StopWatch watch = StopWatch.createStarted();
        try {
            Thread.sleep(550);
        } catch (final InterruptedException ex) {
            // ignore
        }
        watch.stop();
        final long time = watch.getTime();
        assertEquals(time, watch.getTime());

        assertTrue(time >= 500);
        assertTrue(time < 700);

        watch.reset();
        assertEquals(0, watch.getTime());
    }

    @Test
    public void testStopWatchSimpleGet() {
        final StopWatch watch = new StopWatch();
        assertEquals(0, watch.getTime());
        assertEquals(ZERO_TIME_ELAPSED, watch.toString());

        watch.start();
        try {
            Thread.sleep(500);
        } catch (final InterruptedException ex) {
            // ignore
        }
        assertTrue(watch.getTime() < 2000);
    }

    @Test
    public void testStopWatchSplit() {
        final StopWatch watch = StopWatch.createStarted();
        try {
            Thread.sleep(550);
        } catch (final InterruptedException ex) {
            // ignore
        }
        watch.split();
        final long splitTime = watch.getSplitTime();
        final String splitStr = watch.toSplitString();
        try {
            Thread.sleep(550);
        } catch (final InterruptedException ex) {
            // ignore
        }
        watch.unsplit();
        try {
            Thread.sleep(550);
        } catch (final InterruptedException ex) {
            // ignore
        }
        watch.stop();
        final long totalTime = watch.getTime();

        assertEquals(splitStr.length(), 12, "Formatted split string not the correct length");
        assertTrue(splitTime >= 500);
        assertTrue(splitTime < 700);
        assertTrue(totalTime >= 1500);
        assertTrue(totalTime < 1900);
    }

    @Test
    public void testStopWatchStatic() {
        final StopWatch watch = StopWatch.createStarted();
        assertTrue(watch.isStarted());
    }

    @Test
    public void testStopWatchSuspend() {
        final StopWatch watch = StopWatch.createStarted();
        try {
            Thread.sleep(550);
        } catch (final InterruptedException ex) {
            // ignore
        }
        watch.suspend();
        final long suspendTime = watch.getTime();
        try {
            Thread.sleep(550);
        } catch (final InterruptedException ex) {
            // ignore
        }
        watch.resume();
        try {
            Thread.sleep(550);
        } catch (final InterruptedException ex) {
            // ignore
        }
        watch.stop();
        final long totalTime = watch.getTime();

        assertTrue(suspendTime >= 500);
        assertTrue(suspendTime < 700);
        assertTrue(totalTime >= 1000);
        assertTrue(totalTime < 1300);
    }

    @Test
    public void testToSplitString() {
        final StopWatch watch = StopWatch.createStarted();
        try {
            Thread.sleep(550);
        } catch (final InterruptedException ex) {
            // ignore
        }
        watch.split();
        final String splitStr = watch.toSplitString();
        assertEquals(splitStr.length(), 12, "Formatted split string not the correct length");
    }

    @Test
<<<<<<< HEAD
    public void testStep() throws InterruptedException {
        final StopWatch watch = new StopWatch();
        watch.step(1);
        Thread.sleep(200);
        watch.step(2);
        Thread.sleep(300);
        watch.step("final");
        Thread.sleep(500);
        watch.getSteps();

        // check sizes
        assertEquals(watch.getSteps().size(), 4);

        // check labels
        assertEquals(watch.getSteps().get(0).getLabel(), "0");
        assertEquals(watch.getSteps().get(1).getLabel(), "1");
        assertEquals(watch.getSteps().get(2).getLabel(), "2");
        assertEquals(watch.getSteps().get(3).getLabel(), "final");

        // check time took
        assertTrue(watch.getSteps().get(0).getTimeTook() == 0);
        assertTrue(watch.getSteps().get(1).getTimeTook() >= 0 && watch.getSteps().get(1).getTimeTook() < 150);
        assertTrue(watch.getSteps().get(2).getTimeTook() >= 200 && watch.getSteps().get(2).getTimeTook() < 300);
        assertTrue(watch.getSteps().get(3).getTimeTook() >= 300 && watch.getSteps().get(2).getTimeTook() < 400);

        // check report
        assertTrue(watch.getStepsReport().contains("ms") && watch.getStepsReport().contains("[0]"));
=======
    public void testToSplitStringWithMessage() {
        final StopWatch watch = new StopWatch(MESSAGE);
        watch.start();
        try {
            Thread.sleep(550);
        } catch (final InterruptedException ex) {
            // ignore
        }
        watch.split();
        final String splitStr = watch.toSplitString();
        assertEquals(splitStr.length(), 12 + MESSAGE.length() + 1, "Formatted split string not the correct length");
    }

    @Test
    public void testToString() {
        //
        final StopWatch watch = StopWatch.createStarted();
        try {
            Thread.sleep(550);
        } catch (final InterruptedException ex) {
            // ignore
        }
        watch.split();
        final String splitStr = watch.toString();
        assertEquals(splitStr.length(), 12, "Formatted split string not the correct length");
    }

    @Test
    public void testToStringWithMessage() {
        assertTrue(new StopWatch(MESSAGE).toString().startsWith(MESSAGE));
        //
        final StopWatch watch = new StopWatch(MESSAGE);
        watch.start();
        try {
            Thread.sleep(550);
        } catch (final InterruptedException ex) {
            // ignore
        }
        watch.split();
        final String splitStr = watch.toString();
        assertEquals(splitStr.length(), 12 + MESSAGE.length() + 1, "Formatted split string not the correct length");
>>>>>>> a606a032
    }
}<|MERGE_RESOLUTION|>--- conflicted
+++ resolved
@@ -369,7 +369,50 @@
     }
 
     @Test
-<<<<<<< HEAD
+    public void testToSplitStringWithMessage() {
+        final StopWatch watch = new StopWatch(MESSAGE);
+        watch.start();
+        try {
+            Thread.sleep(550);
+        } catch (final InterruptedException ex) {
+            // ignore
+        }
+        watch.split();
+        final String splitStr = watch.toSplitString();
+        assertEquals(splitStr.length(), 12 + MESSAGE.length() + 1, "Formatted split string not the correct length");
+    }
+
+    @Test
+    public void testToString() {
+        //
+        final StopWatch watch = StopWatch.createStarted();
+        try {
+            Thread.sleep(550);
+        } catch (final InterruptedException ex) {
+            // ignore
+        }
+        watch.split();
+        final String splitStr = watch.toString();
+        assertEquals(splitStr.length(), 12, "Formatted split string not the correct length");
+    }
+
+    @Test
+    public void testToStringWithMessage() {
+        assertTrue(new StopWatch(MESSAGE).toString().startsWith(MESSAGE));
+        //
+        final StopWatch watch = new StopWatch(MESSAGE);
+        watch.start();
+        try {
+            Thread.sleep(550);
+        } catch (final InterruptedException ex) {
+            // ignore
+        }
+        watch.split();
+        final String splitStr = watch.toString();
+        assertEquals(splitStr.length(), 12 + MESSAGE.length() + 1, "Formatted split string not the correct length");
+    }
+
+    @Test
     public void testStep() throws InterruptedException {
         final StopWatch watch = new StopWatch();
         watch.step(1);
@@ -397,48 +440,6 @@
 
         // check report
         assertTrue(watch.getStepsReport().contains("ms") && watch.getStepsReport().contains("[0]"));
-=======
-    public void testToSplitStringWithMessage() {
-        final StopWatch watch = new StopWatch(MESSAGE);
-        watch.start();
-        try {
-            Thread.sleep(550);
-        } catch (final InterruptedException ex) {
-            // ignore
-        }
-        watch.split();
-        final String splitStr = watch.toSplitString();
-        assertEquals(splitStr.length(), 12 + MESSAGE.length() + 1, "Formatted split string not the correct length");
-    }
-
-    @Test
-    public void testToString() {
-        //
-        final StopWatch watch = StopWatch.createStarted();
-        try {
-            Thread.sleep(550);
-        } catch (final InterruptedException ex) {
-            // ignore
-        }
-        watch.split();
-        final String splitStr = watch.toString();
-        assertEquals(splitStr.length(), 12, "Formatted split string not the correct length");
-    }
-
-    @Test
-    public void testToStringWithMessage() {
-        assertTrue(new StopWatch(MESSAGE).toString().startsWith(MESSAGE));
-        //
-        final StopWatch watch = new StopWatch(MESSAGE);
-        watch.start();
-        try {
-            Thread.sleep(550);
-        } catch (final InterruptedException ex) {
-            // ignore
-        }
-        watch.split();
-        final String splitStr = watch.toString();
-        assertEquals(splitStr.length(), 12 + MESSAGE.length() + 1, "Formatted split string not the correct length");
->>>>>>> a606a032
-    }
+    }
+
 }