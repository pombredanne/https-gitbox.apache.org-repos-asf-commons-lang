/*
 * Licensed to the Apache Software Foundation (ASF) under one or more
 * contributor license agreements.  See the NOTICE file distributed with
 * this work for additional information regarding copyright ownership.
 * The ASF licenses this file to You under the Apache License, Version 2.0
 * (the "License"); you may not use this file except in compliance with
 * the License.  You may obtain a copy of the License at
 *
 *      http://www.apache.org/licenses/LICENSE-2.0
 *
 * Unless required by applicable law or agreed to in writing, software
 * distributed under the License is distributed on an "AS IS" BASIS,
 * WITHOUT WARRANTIES OR CONDITIONS OF ANY KIND, either express or implied.
 * See the License for the specific language governing permissions and
 * limitations under the License.
 */
package org.apache.commons.lang3;

import static org.junit.jupiter.api.Assertions.assertTrue;

import java.util.function.LongConsumer;

import org.apache.commons.lang3.Functions.FailableConsumer;
import org.apache.commons.lang3.Locks.Lock;
import org.junit.jupiter.api.Test;

class LocksTest {
    private static final int NUMBER_OF_THREADS = 10;

    @Test
    void testReadLock() throws Exception {
        final long DELAY=3000;
        /** If our threads are running concurrently, then we expect to be faster
         * than running one after the other.
         */
        runTest(DELAY, false, (l) -> assertTrue(l < NUMBER_OF_THREADS*DELAY));
    }

    void testWriteLock() throws Exception {
        final long DELAY = 100;
        /** If our threads are running concurrently, then we expect to be no faster
         * than running one after the other.
         */
        runTest(DELAY, true, (l) -> assertTrue(l >= NUMBER_OF_THREADS*DELAY));
    }

    private void runTest(long delay, boolean exclusiveLock, LongConsumer runTimeCheck) throws InterruptedException {
        final boolean[] booleanValues = new boolean[10];
        final Lock<boolean[]> lock = Locks.lock(booleanValues);
        final boolean[] runningValues = new boolean[10];

<<<<<<< HEAD
		final long startTime = System.currentTimeMillis();
		for (int i = 0;  i < booleanValues.length;  i++) {
			final int index = i;
			final FailableConsumer<boolean[],?> consumer = (b) -> {
				b[index] = false;
				Thread.sleep(DELAY);
				b[index] = true;
				modify(runningValues, index, false);
			};
			final Thread t = new Thread(() -> lock.runReadLocked(consumer));
			modify(runningValues, i, true);
			t.start();
		}
		while (someValueIsTrue(runningValues)) {
			Thread.sleep(100);
		}
		final long endTime = System.currentTimeMillis();
		for (boolean booleanValue : booleanValues) {
			assertTrue(booleanValue);
		}
		// If our threads would be running in exclusive mode, then we'd need
		// at least DELAY milliseconds for each.
		assertTrue((endTime-startTime) < booleanValues.length*DELAY);
	}

	protected void modify(boolean[] booleanArray, int offset, boolean value) {
		synchronized(booleanArray) {
			booleanArray[offset] = value;
		}
	}
	protected boolean someValueIsTrue(boolean[] booleanArray) {
		synchronized(booleanArray) {
			for (boolean b : booleanArray) {
				if (b) {
					return true;
				}
			}
			return false;
		}
	}
=======
        final long startTime = System.currentTimeMillis();
        for (int i = 0;  i < booleanValues.length;  i++) {
            final int index = i;
            final FailableConsumer<boolean[], ?> consumer = (b) -> {
                b[index] = false;
                Thread.sleep(delay);
                b[index] = true;
                modify(runningValues, index, false);
            };
            final Thread t = new Thread(() -> {
                if (exclusiveLock) {
                    lock.runWriteLocked(consumer);
                } else {
                    lock.runReadLocked(consumer);
                }
            });
            modify(runningValues, i, true);
            t.start();
        }
        while (someValueIsTrue(runningValues)) {
            Thread.sleep(100);
        }
        final long endTime = System.currentTimeMillis();
        for (int i = 0;  i < booleanValues.length;  i++) {
            assertTrue(booleanValues[i]);
        }
        runTimeCheck.accept(endTime-startTime);
    }

    protected void modify(boolean[] booleanArray, int offset, boolean value) {
        synchronized(booleanArray) {
            booleanArray[offset] = value;
        }
    }
    protected boolean someValueIsTrue(boolean[] booleanArray) {
        synchronized(booleanArray) {
            for (int i = 0;  i < booleanArray.length;  i++) {
                if (booleanArray[i]) {
                    return true;
                }
            }
            return false;
        }
    }
>>>>>>> 3d4ed4a8
}<|MERGE_RESOLUTION|>--- conflicted
+++ resolved
@@ -49,48 +49,6 @@
         final Lock<boolean[]> lock = Locks.lock(booleanValues);
         final boolean[] runningValues = new boolean[10];
 
-<<<<<<< HEAD
-		final long startTime = System.currentTimeMillis();
-		for (int i = 0;  i < booleanValues.length;  i++) {
-			final int index = i;
-			final FailableConsumer<boolean[],?> consumer = (b) -> {
-				b[index] = false;
-				Thread.sleep(DELAY);
-				b[index] = true;
-				modify(runningValues, index, false);
-			};
-			final Thread t = new Thread(() -> lock.runReadLocked(consumer));
-			modify(runningValues, i, true);
-			t.start();
-		}
-		while (someValueIsTrue(runningValues)) {
-			Thread.sleep(100);
-		}
-		final long endTime = System.currentTimeMillis();
-		for (boolean booleanValue : booleanValues) {
-			assertTrue(booleanValue);
-		}
-		// If our threads would be running in exclusive mode, then we'd need
-		// at least DELAY milliseconds for each.
-		assertTrue((endTime-startTime) < booleanValues.length*DELAY);
-	}
-
-	protected void modify(boolean[] booleanArray, int offset, boolean value) {
-		synchronized(booleanArray) {
-			booleanArray[offset] = value;
-		}
-	}
-	protected boolean someValueIsTrue(boolean[] booleanArray) {
-		synchronized(booleanArray) {
-			for (boolean b : booleanArray) {
-				if (b) {
-					return true;
-				}
-			}
-			return false;
-		}
-	}
-=======
         final long startTime = System.currentTimeMillis();
         for (int i = 0;  i < booleanValues.length;  i++) {
             final int index = i;
@@ -135,5 +93,4 @@
             return false;
         }
     }
->>>>>>> 3d4ed4a8
 }